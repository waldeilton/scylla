#!/usr/bin/env python3
#
# Copyright (C) 2015 ScyllaDB
#

#
# This file is part of Scylla.
#
# Scylla is free software: you can redistribute it and/or modify
# it under the terms of the GNU Affero General Public License as published by
# the Free Software Foundation, either version 3 of the License, or
# (at your option) any later version.
#
# Scylla is distributed in the hope that it will be useful,
# but WITHOUT ANY WARRANTY; without even the implied warranty of
# MERCHANTABILITY or FITNESS FOR A PARTICULAR PURPOSE.  See the
# GNU General Public License for more details.
#
# You should have received a copy of the GNU General Public License
# along with Scylla.  If not, see <http://www.gnu.org/licenses/>.
#
import os
import sys
import argparse
import subprocess
import signal
import shlex
import threading

boost_tests = [
    'bytes_ostream_test',
    'chunked_vector_test',
    'compress_test',
    'types_test',
    'keys_test',
    'mutation_test',
    'mvcc_test',
    'schema_registry_test',
    'range_test',
    'mutation_reader_test',
    'serialized_action_test',
    'cql_query_test',
    'storage_proxy_test',
    'schema_change_test',
    'sstable_mutation_test',
    'sstable_resharding_test',
    'commitlog_test',
    'hash_test',
    'test-serialization',
    'cartesian_product_test',
    'allocation_strategy_test',
    'UUID_test',
    'compound_test',
    'murmur_hash_test',
    'partitioner_test',
    'frozen_mutation_test',
    'canonical_mutation_test',
    'gossiping_property_file_snitch_test',
    'row_cache_test',
    'cache_flat_mutation_reader_test',
    'network_topology_strategy_test',
    'query_processor_test',
    'batchlog_manager_test',
    'logalloc_test',
    'log_heap_test',
    'crc_test',
    'flush_queue_test',
    'config_test',
    'dynamic_bitset_test',
    'gossip_test',
    'managed_vector_test',
    'map_difference_test',
    'memtable_test',
    'mutation_query_test',
    'snitch_reset_test',
    'auth_test',
    'idl_test',
    'range_tombstone_list_test',
    'mutation_fragment_test',
    'flat_mutation_reader_test',
    'anchorless_list_test',
    'database_test',
    'input_stream_test',
    'nonwrapping_range_test',
    'virtual_reader_test',
    'counter_test',
    'cell_locker_test',
    'view_schema_test',
    'clustering_ranges_walker_test',
    'vint_serialization_test',
    'duration_test',
    'loading_cache_test',
    'castas_fcts_test',
    'big_decimal_test',
    'aggregate_fcts_test',
    'role_manager_test',
    'caching_options_test',
    'auth_resource_test',
    'cql_roles_query_test',
<<<<<<< HEAD
    'enum_set_test',
=======
    'extensions_test',
>>>>>>> e75d3dc9
]

other_tests = [
    'memory_footprint',
]

last_len = 0


def print_status_short(msg):
    global last_len
    print('\r' + ' ' * last_len, end='')
    last_len = len(msg)
    print('\r' + msg, end='')

print_status_verbose = print


class Alarm(Exception):
    pass


def alarm_handler(signum, frame):
    raise Alarm

def boost_test_wants_double_dash(path):
    magic = b'All the arguments after the -- are ignored'
    try:
        return magic in subprocess.check_output([path, '--help'], stderr=subprocess.STDOUT)
    except subprocess.CalledProcessError:
        return False

if __name__ == "__main__":
    all_modes = ['debug', 'release']

    parser = argparse.ArgumentParser(description="Scylla test runner")
    parser.add_argument('--fast',  action="store_true",
                        help="Run only fast tests")
    parser.add_argument('--name',  action="store",
                        help="Run only test whose name contains given string")
    parser.add_argument('--mode', choices=all_modes,
                        help="Run only tests for given build mode")
    parser.add_argument('--timeout', action="store", default="300", type=int,
                        help="timeout value for test execution")
    parser.add_argument('--jenkins', action="store",
                        help="jenkins output file prefix")
    parser.add_argument('--verbose', '-v', action='store_true', default=False,
                        help='Verbose reporting')
    args = parser.parse_args()

    print_status = print_status_verbose if args.verbose else print_status_short

    test_to_run = []
    modes_to_run = all_modes if not args.mode else [args.mode]
    for mode in modes_to_run:
        prefix = os.path.join('build', mode, 'tests')
        for test in other_tests:
            test_to_run.append((os.path.join(prefix, test), 'other', '-c2 -m4G'.split()))
        for test in boost_tests:
            test_to_run.append((os.path.join(prefix, test), 'boost', '-c2 -m4G'.split()))

    if 'release' in modes_to_run:
        test_to_run.append(('build/release/tests/lsa_async_eviction_test', 'other',
                            '-c1 -m200M --size 1024 --batch 3000 --count 2000000'.split()))
        test_to_run.append(('build/release/tests/lsa_sync_eviction_test', 'other',
                            '-c1 -m100M --count 10 --standard-object-size 3000000'.split()))
        test_to_run.append(('build/release/tests/lsa_sync_eviction_test', 'other',
                            '-c1 -m100M --count 24000 --standard-object-size 2048'.split()))
        test_to_run.append(('build/release/tests/lsa_sync_eviction_test', 'other',
                            '-c1 -m1G --count 4000000 --standard-object-size 128'.split()))
        test_to_run.append(('build/release/tests/row_cache_alloc_stress', 'other',
                            '-c1 -m2G'.split()))
        test_to_run.append(('build/release/tests/sstable_test', 'boost', ['-c1']))
        test_to_run.append(('build/release/tests/row_cache_stress_test', 'other', '-c1 -m1G --seconds 10'.split()))
    if 'debug' in modes_to_run:
        test_to_run.append(('build/debug/tests/sstable_test', 'boost', ['-c1']))

    if args.name:
        test_to_run = [t for t in test_to_run if args.name in t[0]]

    failed_tests = []

    n_total = len(test_to_run)
    env = os.environ
    # disable false positive due to new (with_alignment(...)) ...
    env['ASAN_OPTIONS'] = 'alloc_dealloc_mismatch=0'
    env['UBSAN_OPTIONS'] = 'print_stacktrace=1'
    env['BOOST_TEST_CATCH_SYSTEM_ERRORS'] = 'no'
    for n, test in enumerate(test_to_run):
        path = test[0]
        exec_args = test[2] if len(test) >= 3 else []
        boost_args = []
        prefix = '[%d/%d]' % (n + 1, n_total)
        exec_args += '--collectd 0'.split()
        signal.signal(signal.SIGALRM, alarm_handler)
        if args.jenkins and test[1] == 'boost':
            mode = 'release'
            if test[0].startswith(os.path.join('build', 'debug')):
                mode = 'debug'
            xmlout = (args.jenkins + "." + mode + "." +
                      os.path.basename(test[0].split()[0]) + ".boost.xml")
            boost_args += ['--output_format=XML', '--log_level=test_suite', '--report_level=no', '--log_sink=' + xmlout]
        print_status('%s RUNNING %s %s' % (prefix, path, ' '.join(boost_args + exec_args)))
        if test[1] == 'boost' and boost_test_wants_double_dash(path):
            boost_args += ['--']
        proc = subprocess.Popen([path] + boost_args + exec_args, stdout=subprocess.PIPE,
                                stderr=subprocess.STDOUT,
                                env=env, preexec_fn=os.setsid)
        out = None
        def on_timeout():
            if proc.returncode is None:
                print_status('TIMED OUT\n')
                os.killpg(os.getpgid(proc.pid), signal.SIGKILL)
                proc.kill()
        timeout = threading.Timer(args.timeout, on_timeout)
        timeout.start()
        out, _ = proc.communicate()
        timeout.cancel()
        if proc.returncode:
            print_status('FAILED: %s\n' % (path))
            print_status('  with error code {code}\n'.format(code=proc.returncode))
            if out:
                print('=== stdout START ===')
                print(str(out, encoding='UTF-8'))
                print('=== stdout END ===')
            failed_tests.append(path)
        else:
            print_status('%s PASSED %s' % (prefix, path))

    if not failed_tests:
        print('\nOK.')
    else:
        print('\n\nThe following test(s) have failed:')
        for test in failed_tests:
            print('  {}'.format(test))
        print('\nSummary: {} of the total {} tests failed'.format(len(failed_tests), len(test_to_run)))
        sys.exit(1)<|MERGE_RESOLUTION|>--- conflicted
+++ resolved
@@ -97,11 +97,8 @@
     'caching_options_test',
     'auth_resource_test',
     'cql_roles_query_test',
-<<<<<<< HEAD
     'enum_set_test',
-=======
     'extensions_test',
->>>>>>> e75d3dc9
 ]
 
 other_tests = [
